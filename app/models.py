# Privacy Level Constants
PRIVACY_PUBLIC = "PUBLIC"
PRIVACY_FOLLOWERS = "FOLLOWERS"
PRIVACY_CUSTOM_LIST = "CUSTOM_LIST"
PRIVACY_PRIVATE = "PRIVATE"

from app import db, cache # Import cache
from flask_login import UserMixin
from passlib.hash import sha256_crypt
from datetime import datetime, timezone, timedelta
try:
    from itsdangerous import TimedJSONWebSignatureSerializer as Serializer
except ImportError:
    from itsdangerous import URLSafeTimedSerializer as Serializer
from flask import current_app
from sqlalchemy.ext.associationproxy import association_proxy


# Add this class definition at an appropriate place, e.g., in app/models.py or a utils file.
# If in a utils file, ensure it's imported in app/models.py.
# For this subtask, placing it in app/models.py before the User class is fine.

class ManualPagination:
    def __init__(self, items, page, per_page, total):
        self.items = items
        self.page = page
        self.per_page = per_page
        self.total = total
        self.pages = (total + per_page - 1) // per_page if total > 0 else 0
        self.has_prev = page > 1
        self.has_next = page < self.pages
        self.prev_num = page - 1 if self.has_prev else None
        self.next_num = page + 1 if self.has_next else None

    @property
    def prev(self):
        # Compatibility with Flask-SQLAlchemy pagination's prev property
        if not self.has_prev:
            return None
        # This should ideally return a new Pagination object for the prev page
        # For template usage of prev_num, this simplified version is okay.
        return {'page': self.prev_num}


    @property
    def next(self):
        # Compatibility with Flask-SQLAlchemy pagination's next property
        if not self.has_next:
            return None
        return {'page': self.next_num}

    def iter_pages(self, left_edge=1, left_current=1, right_current=2, right_edge=1):
        # Simplified iter_pages logic, good enough for most cases
        last = 0
        for num in range(1, self.pages + 1):
            if num <= left_edge or \
               (num > self.page - left_current - 1 and num < self.page + right_current) or \
               num > self.pages - right_edge:
                if last + 1 != num:
                    yield None
                yield num
                last = num

# Define the association table for followers
followers = db.Table('followers',
    db.Column('follower_id', db.Integer, db.ForeignKey('user.id'), primary_key=True),
    db.Column('followed_id', db.Integer, db.ForeignKey('user.id'), primary_key=True)
)

# Define the association table for conversation participants
conversation_participants = db.Table('conversation_participants',
    db.Column('user_id', db.Integer, db.ForeignKey('user.id'), primary_key=True),
    db.Column('conversation_id', db.Integer, db.ForeignKey('conversations.id'), primary_key=True)
)

# Define the association table for post_hashtags
post_hashtags = db.Table('post_hashtags',
    db.Column('post_id', db.Integer, db.ForeignKey('post.id'), primary_key=True),
    db.Column('hashtag_id', db.Integer, db.ForeignKey('hashtag.id'), primary_key=True)
)

# Association table for FriendList members
friend_list_members = db.Table('friend_list_members',
    db.Column('friend_list_id', db.Integer, db.ForeignKey('friend_list.id'), primary_key=True),
    db.Column('user_id', db.Integer, db.ForeignKey('user.id'), primary_key=True)
)

class FriendList(db.Model):
    __tablename__ = 'friend_list'
    id = db.Column(db.Integer, primary_key=True)
    user_id = db.Column(db.Integer, db.ForeignKey('user.id'), nullable=False) # The user who owns this list
    name = db.Column(db.String(100), nullable=False)

    # Relationship to users who are members of this list
    members = db.relationship('User', secondary=friend_list_members, lazy='dynamic',
                              backref=db.backref('member_of_friend_lists', lazy='dynamic'))

    def __repr__(self):
        return f'<FriendList {self.name} owned by User ID {self.user_id}>'

class User(db.Model, UserMixin):
    id = db.Column(db.Integer, primary_key=True)
    username = db.Column(db.String(64), index=True, unique=True, nullable=False)
    email = db.Column(db.String(120), index=True, unique=True, nullable=False)
    password_hash = db.Column(db.String(256), nullable=False)
    bio = db.Column(db.String(250), nullable=True)
    profile_picture_url = db.Column(db.String(200), nullable=True, default='default_profile_pic.png')
    is_admin = db.Column(db.Boolean, nullable=False, default=False)

    # OAuth Tokens for external services
    twitter_access_token = db.Column(db.String(255), nullable=True)
    facebook_access_token = db.Column(db.String(255), nullable=True)

    # User Theme Preference
    theme_preference = db.Column(db.String(50), nullable=True, default='default')
    stripe_customer_id = db.Column(db.String(255), nullable=True, unique=True, index=True)

    profile_visibility = db.Column(db.String(50), nullable=False, default=PRIVACY_PUBLIC)
    default_post_privacy = db.Column(db.String(50), nullable=False, default=PRIVACY_PUBLIC)
    default_story_privacy = db.Column(db.String(50), nullable=False, default=PRIVACY_PUBLIC)
    # Relationship to FriendList
    friend_lists = db.relationship('FriendList', backref='owner', lazy='dynamic', cascade='all, delete-orphan')

    # Relationship to Post
    posts = db.relationship('Post', backref='author', lazy='dynamic')
    stories = db.relationship('Story', backref='author', lazy='dynamic')
    articles = db.relationship('Article', backref='author', lazy='dynamic', cascade='all, delete-orphan') # New relationship for Articles
    audio_posts = db.relationship('AudioPost', backref='uploader', lazy='dynamic', cascade='all, delete-orphan') # New relationship for AudioPosts
    historical_analytics = db.relationship('HistoricalAnalytics', backref='user', lazy='dynamic')
    polls = db.relationship('Poll', backref='author', lazy='dynamic', foreign_keys='Poll.user_id')
    poll_votes = db.relationship('PollVote', backref='user', lazy='dynamic')

    # Groups created by the user
    groups_created = db.relationship('Group', backref='creator', lazy='dynamic', foreign_keys='Group.creator_id')
    # Memberships of the user in groups
    group_memberships = db.relationship('GroupMembership', backref='user', lazy='dynamic', cascade='all, delete-orphan')

    # 'followed' is the list of users this user is following.
    # 'followers' is the list of users who are following this user.
    followed = db.relationship(
        'User', secondary=followers,
        primaryjoin=(followers.c.follower_id == id), # Condition for whom this user is following
        secondaryjoin=(followers.c.followed_id == id), # Condition for whom is following this user
        backref=db.backref('followers', lazy='dynamic'), # How to access users following this one
        lazy='dynamic'
    )

    # likes given by this user
    likes = db.relationship('Like', backref='user', lazy='dynamic', cascade='all, delete-orphan')
    comments = db.relationship('Comment', backref='author', lazy='dynamic', cascade='all, delete-orphan')

    def __repr__(self):
        return f'<User {self.username}>'

    def set_password(self, password):
        self.password_hash = sha256_crypt.hash(password)

    def check_password(self, password):
        return sha256_crypt.verify(password, self.password_hash)

    # Helper methods for follow mechanism
    def follow(self, user):
        if not self.is_following(user):
            self.followed.append(user)

    def unfollow(self, user):
        if self.is_following(user):
            self.followed.remove(user)

    def is_following(self, user):
        # Ensure user.id is not None for new, uncommitted users if that's a possibility
        if user.id is None:
            return False
        return self.followed.filter(
            followers.c.followed_id == user.id).count() > 0

    # Method to get posts from followed users (for the feed)
    @cache.cached(timeout=300)
    def followed_posts(self, page=1, per_page=10):
        user_and_followed_ids = [f.id for f in self.followed] + [self.id]

        # Get current user's posts and posts by followed users
        direct_posts = Post.query.filter(Post.user_id.in_(user_and_followed_ids)).all()

        # Get shares by current user and shares by followed users
        shares = Share.query.options(
            db.joinedload(Share.original_post).joinedload(Post.author),
            db.joinedload(Share.user) # Eager load the sharer (User object)
        ).filter(Share.user_id.in_(user_and_followed_ids)).all()

        feed_items = []
        processed_post_ids_in_feed = set() # To help avoid some forms of duplication

        # Add direct posts
        for post in direct_posts:
            feed_items.append({'type': 'post', 'item': post, 'timestamp': post.timestamp, 'sharer': None})
            processed_post_ids_in_feed.add((post.id, 'post', None))


        # Add shared posts
        for share in shares:
            # Avoid showing a share if the viewer is the one who shared their own post on their main feed
            if share.user_id == self.id and share.original_post.user_id == self.id and share.group_id is None:
                continue

            # Avoid adding a share if the original post by the same author is already in feed_items
            # This simple check might not cover all nuanced duplication scenarios but is a start.
            # A more sophisticated check might be needed if User A follows User B, User A posts P1, User B shares P1.
            # Current logic will show both P1 by A, and P1 shared by B. This is generally acceptable.

            # Key for this share instance
            share_key = (share.original_post.id, 'share', share.user_id)
            if share_key not in processed_post_ids_in_feed:
                 feed_items.append({'type': 'share', 'item': share.original_post, 'timestamp': share.timestamp, 'sharer': share.user})
                 processed_post_ids_in_feed.add(share_key)


        # Sort items: newest first
        feed_items.sort(key=lambda x: x['timestamp'], reverse=True)

        # Manual pagination
        start = (page - 1) * per_page
        end = start + per_page
        paginated_items = feed_items[start:end]

        pagination_obj = ManualPagination(paginated_items, page, per_page, len(feed_items))
        return pagination_obj

    def get_reset_password_token(self, expires_sec=1800):
        s = Serializer(current_app.config['SECRET_KEY'], expires_in=expires_sec)
        return s.dumps({'user_id': self.id}).decode('utf-8')

    @staticmethod
    def verify_reset_password_token(token):
        s = Serializer(current_app.config['SECRET_KEY'])
        try:
            data = s.loads(token)
            user_id = data.get('user_id')
        except Exception: # Catches expired signature, bad signature, etc.
            return None
        return User.query.get(user_id)

class MediaItem(db.Model):
    __tablename__ = 'media_item'
    id = db.Column(db.Integer, primary_key=True)
    post_id = db.Column(db.Integer, db.ForeignKey('post.id'), nullable=False, index=True)
    filename = db.Column(db.String(255), nullable=False)
    media_type = db.Column(db.String(10), nullable=False)  # e.g., "image", "video"
    alt_text = db.Column(db.String(500), nullable=True)
    timestamp = db.Column(db.DateTime, index=True, default=lambda: datetime.now(timezone.utc) if hasattr(timezone, 'utc') else datetime.utcnow())

    def __repr__(self):
        return f'<MediaItem {self.filename} for Post {self.post_id}>'

class Post(db.Model):
    id = db.Column(db.Integer, primary_key=True)
    body = db.Column(db.Text, nullable=False) # This will serve as the caption for the gallery
    # Use lambda for default to ensure it's called at insertion time
    timestamp = db.Column(db.DateTime, index=True, default=lambda: datetime.now(timezone.utc) if hasattr(timezone, 'utc') else datetime.utcnow())
    user_id = db.Column(db.Integer, db.ForeignKey('user.id'), nullable=False, index=True)

    # Relationship to MediaItem
    media_items = db.relationship('MediaItem', backref='post_parent', lazy='dynamic', cascade='all, delete-orphan')

    # likes received by this post
    likes = db.relationship('Like', backref='post', lazy='dynamic', cascade='all, delete-orphan')
    # To get comments in ascending order by timestamp by default when accessing post.comments
    comments = db.relationship('Comment', backref='commented_post', lazy='dynamic', cascade='all, delete-orphan', order_by='Comment.timestamp.asc()')

    # Relationship to Hashtags (many-to-many)
    hashtags = db.relationship(
        'Hashtag', secondary=post_hashtags,
        backref=db.backref('posts', lazy='dynamic'), # Creates 'hashtag.posts'
        lazy='dynamic' # Allows querying on post.hashtags
    )

    # Foreign key to Group (nullable, as posts can still be non-group posts)
    group_id = db.Column(db.Integer, db.ForeignKey('group.id'), nullable=True)
    # Relationship to Group
    group = db.relationship('Group', backref=db.backref('posts', lazy='dynamic'))

    # Polls associated with this post
    polls = db.relationship('Poll', backref='post', lazy='dynamic')

    privacy_level = db.Column(db.String(50), nullable=False, default=PRIVACY_PUBLIC)
    custom_friend_list_id = db.Column(db.Integer, db.ForeignKey('friend_list.id'), nullable=True)
    # Relationship to a specific FriendList (if privacy_level is CUSTOM_LIST)
    custom_friend_list = db.relationship('FriendList', foreign_keys=[custom_friend_list_id])

    scheduled_for = db.Column(db.DateTime, nullable=True, index=True)
    is_published = db.Column(db.Boolean, default=False, nullable=False, index=True)

    def __repr__(self):
        return f'<Post {self.body[:50]}...>'

    def like_count(self):
        return self.likes.count() # self.likes is the relationship

    def is_liked_by(self, user):
        if not user or not user.is_authenticated: # Handle anonymous or uncommitted users
            return False
        # Check if a Like record exists for this post and the given user
        return self.likes.filter_by(user_id=user.id).count() > 0

class Like(db.Model):
    __tablename__ = 'likes'
    id = db.Column(db.Integer, primary_key=True)
    user_id = db.Column(db.Integer, db.ForeignKey('user.id'), nullable=False)
    post_id = db.Column(db.Integer, db.ForeignKey('post.id'), nullable=False)
    timestamp = db.Column(db.DateTime, index=True, default=lambda: datetime.now(timezone.utc) if hasattr(timezone, 'utc') else datetime.utcnow())

    # Composite unique constraint to prevent duplicate likes from the same user on the same post
    __table_args__ = (db.UniqueConstraint('user_id', 'post_id', name='_user_post_uc'),)

    def __repr__(self):
        return f'<Like user_id={self.user_id} post_id={self.post_id}>'

class Comment(db.Model):
    __tablename__ = 'comments'
    id = db.Column(db.Integer, primary_key=True)
    body = db.Column(db.Text, nullable=False)
    timestamp = db.Column(db.DateTime, index=True, default=lambda: datetime.now(timezone.utc) if hasattr(timezone, 'utc') else datetime.utcnow())
    user_id = db.Column(db.Integer, db.ForeignKey('user.id'), nullable=False)
    post_id = db.Column(db.Integer, db.ForeignKey('post.id'), nullable=False)

    def __repr__(self):
        return f'<Comment {self.body[:50]}...>'

class Mention(db.Model):
    __tablename__ = 'mention'
    id = db.Column(db.Integer, primary_key=True)
    user_id = db.Column(db.Integer, db.ForeignKey('user.id'), nullable=False, index=True)  # The user who is tagged
    post_id = db.Column(db.Integer, db.ForeignKey('post.id'), nullable=True, index=True)
    comment_id = db.Column(db.Integer, db.ForeignKey('comments.id'), nullable=True, index=True)
    actor_id = db.Column(db.Integer, db.ForeignKey('user.id'), nullable=False, index=True)  # The user who made the mention
    timestamp = db.Column(db.DateTime, index=True, default=lambda: datetime.now(timezone.utc) if hasattr(timezone, 'utc') else datetime.utcnow())

    user = db.relationship('User', foreign_keys=[user_id], backref=db.backref('mentions_received', lazy='dynamic'))
    actor = db.relationship('User', foreign_keys=[actor_id], backref=db.backref('mentions_made', lazy='dynamic'))
    post = db.relationship('Post', backref=db.backref('mentions', lazy='dynamic', cascade='all, delete-orphan'))
    comment = db.relationship('Comment', backref=db.backref('mentions', lazy='dynamic', cascade='all, delete-orphan'))

    # Check constraint to ensure that either post_id or comment_id is not null can be added here if db supports it well
    # For now, handling in application logic as per instructions.
    # __table_args__ = (db.CheckConstraint('(post_id IS NOT NULL OR comment_id IS NOT NULL)'),)


    def __repr__(self):
        return f'<Mention id={self.id} user_id={self.user_id} actor_id={self.actor_id} post_id={self.post_id} comment_id={self.comment_id}>'

class Hashtag(db.Model):
    __tablename__ = 'hashtag' # Explicit table name
    id = db.Column(db.Integer, primary_key=True)
    tag_text = db.Column(db.String(100), unique=True, nullable=False, index=True)

    def __repr__(self):
        return f'<Hashtag {self.tag_text}>'

class Notification(db.Model):
    __tablename__ = 'notifications'
    id = db.Column(db.Integer, primary_key=True)
    recipient_id = db.Column(db.Integer, db.ForeignKey('user.id'), nullable=False, index=True) # User receiving the notification
    actor_id = db.Column(db.Integer, db.ForeignKey('user.id'), nullable=False, index=True) # User who triggered the notification
    type = db.Column(db.String(50), nullable=False)  # e.g., 'like', 'comment', 'follow', 'mention'
    related_post_id = db.Column(db.Integer, db.ForeignKey('post.id'), nullable=True)
    related_conversation_id = db.Column(db.Integer, db.ForeignKey('conversations.id'), nullable=True)
    related_mention_id = db.Column(db.Integer, db.ForeignKey('mention.id'), nullable=True) # New field for mentions
    # related_comment_id could be added if direct linking to comments is desired
    timestamp = db.Column(db.DateTime, index=True, default=lambda: datetime.now(timezone.utc) if hasattr(timezone, 'utc') else datetime.utcnow())
    is_read = db.Column(db.Boolean, default=False, nullable=False)

    # Relationships to easily access user objects
    recipient = db.relationship('User', foreign_keys=[recipient_id], backref=db.backref('notifications_received', lazy='dynamic'))
    actor = db.relationship('User', foreign_keys=[actor_id], backref=db.backref('notifications_sent', lazy='dynamic'))
    related_post = db.relationship('Post', foreign_keys=[related_post_id], backref=db.backref('related_notifications', lazy='dynamic'))
    related_mention = db.relationship('Mention', foreign_keys=[related_mention_id], backref=db.backref('notifications', lazy='dynamic')) # New relationship for mentions
    related_conversation = db.relationship('Conversation', foreign_keys=[related_conversation_id], lazy='joined')
    related_group_id = db.Column(db.Integer, db.ForeignKey('group.id'), nullable=True)
    related_group = db.relationship('Group', foreign_keys=[related_group_id], backref=db.backref('related_notifications', lazy='dynamic'))
    related_event_id = db.Column(db.Integer, db.ForeignKey('event.id'), nullable=True)
    related_event = db.relationship('Event', foreign_keys=[related_event_id], backref=db.backref('related_notifications', lazy='dynamic'))

    def __repr__(self):
        return f'<Notification {self.type} for User ID {self.recipient_id} by User ID {self.actor_id}>'

class Conversation(db.Model):
    __tablename__ = 'conversations'
    id = db.Column(db.Integer, primary_key=True)
    # Timestamp of the last message or creation, can be updated.
    last_updated = db.Column(db.DateTime, index=True, default=lambda: datetime.now(timezone.utc) if hasattr(timezone, 'utc') else datetime.utcnow())

    # Relationship to messages in this conversation
    messages = db.relationship('ChatMessage', backref='conversation', lazy='dynamic', order_by='ChatMessage.timestamp.asc()', cascade='all, delete-orphan')
    # Relationship to participants in this conversation
    participants = db.relationship('User', secondary='conversation_participants', backref=db.backref('conversations', lazy='dynamic'))

    def __repr__(self):
        return f'<Conversation {self.id}>'

class ChatMessage(db.Model):
    __tablename__ = 'chat_messages'
    id = db.Column(db.Integer, primary_key=True)
    conversation_id = db.Column(db.Integer, db.ForeignKey('conversations.id'), nullable=False, index=True)
    sender_id = db.Column(db.Integer, db.ForeignKey('user.id'), nullable=False, index=True) # Added index here as well, good for finding user's messages
    body = db.Column(db.Text, nullable=False)
    timestamp = db.Column(db.DateTime, index=True, default=lambda: datetime.now(timezone.utc) if hasattr(timezone, 'utc') else datetime.utcnow())
    read_at = db.Column(db.DateTime, nullable=True) # Stores when the message was first read by anyone or the recipient in a 1-1 chat

    # Relationship to the sender (User)
    sender = db.relationship('User', backref='sent_chat_messages', foreign_keys=[sender_id])

    def __repr__(self):
        return f'<ChatMessage {self.id} from User {self.sender_id} in Conv {self.conversation_id}>'

class MessageReadStatus(db.Model):
    __tablename__ = 'message_read_status'

    id = db.Column(db.Integer, primary_key=True)
    message_id = db.Column(db.Integer, db.ForeignKey('chat_messages.id'), nullable=False, index=True)
    user_id = db.Column(db.Integer, db.ForeignKey('user.id'), nullable=False, index=True)
    read_at = db.Column(db.DateTime, nullable=False, default=lambda: datetime.now(timezone.utc) if hasattr(timezone, 'utc') else datetime.utcnow())

    __table_args__ = (db.UniqueConstraint('message_id', 'user_id', name='_message_user_read_uc'),)

    # Relationships
    message = db.relationship('ChatMessage', backref=db.backref('read_receipts', lazy='dynamic'))
    user = db.relationship('User', backref=db.backref('messages_read_status', lazy='dynamic')) # Changed backref name for clarity

    def __repr__(self):
        return f'<MessageReadStatus message_id={self.message_id} user_id={self.user_id} read_at={self.read_at}>'

# Group Model
class Group(db.Model):
    __tablename__ = 'group'
    id = db.Column(db.Integer, primary_key=True)
    name = db.Column(db.String(100), unique=True, nullable=False, index=True)
    description = db.Column(db.String(255), nullable=True)
    image_file = db.Column(db.String(100), nullable=True, default='default_group_pic.png')
    creator_id = db.Column(db.Integer, db.ForeignKey('user.id'), nullable=False)
    created_at = db.Column(db.DateTime, default=lambda: datetime.now(timezone.utc) if hasattr(timezone, 'utc') else datetime.utcnow())

    # Relationship to GroupMembership (list of memberships)
    memberships = db.relationship('GroupMembership', backref='group', lazy='dynamic', cascade='all, delete-orphan')

    # Association proxy to easily get users in a group through GroupMembership
    # 'members' attribute will list User objects who are members of this group.
    # 'group_memberships' is the intermediary collection (Group.memberships).
    # 'user' is the target attribute on the GroupMembership model.
    members = association_proxy('memberships', 'user', creator=lambda user_obj: GroupMembership(user=user_obj, role='member'))

    # Polls associated with this group
    polls = db.relationship('Poll', backref='group', lazy='dynamic')

    def __repr__(self):
        return f'<Group {self.name}>'

# GroupMembership Model
class GroupMembership(db.Model):
    __tablename__ = 'group_membership'
    id = db.Column(db.Integer, primary_key=True)
    user_id = db.Column(db.Integer, db.ForeignKey('user.id'), nullable=False)
    group_id = db.Column(db.Integer, db.ForeignKey('group.id'), nullable=False)
    joined_at = db.Column(db.DateTime, default=lambda: datetime.now(timezone.utc) if hasattr(timezone, 'utc') else datetime.utcnow())
    role = db.Column(db.String(50), nullable=False, default='member')  # e.g., 'admin', 'member'

    # Composite unique constraint to prevent duplicate memberships
    __table_args__ = (db.UniqueConstraint('user_id', 'group_id', name='_user_group_uc'),)

    def __repr__(self):
        return f'<GroupMembership User {self.user_id} in Group {self.group_id} as {self.role}>'

class Story(db.Model):
    __tablename__ = 'story'
    id = db.Column(db.Integer, primary_key=True)
    user_id = db.Column(db.Integer, db.ForeignKey('user.id'), nullable=False)
    image_filename = db.Column(db.String(100), nullable=True)
    video_filename = db.Column(db.String(100), nullable=True)
    caption = db.Column(db.Text, nullable=True)
    timestamp = db.Column(db.DateTime, index=True, default=lambda: datetime.now(timezone.utc) if hasattr(timezone, 'utc') else datetime.utcnow())
    expires_at = db.Column(db.DateTime, index=True)

    privacy_level = db.Column(db.String(50), nullable=False, default=PRIVACY_PUBLIC)
    custom_friend_list_id = db.Column(db.Integer, db.ForeignKey('friend_list.id'), nullable=True)
    # Relationship to a specific FriendList
    custom_friend_list = db.relationship('FriendList', foreign_keys=[custom_friend_list_id])

    scheduled_for = db.Column(db.DateTime, nullable=True, index=True)
    is_published = db.Column(db.Boolean, default=False, nullable=False, index=True)

    def __init__(self, **kwargs):
        super(Story, self).__init__(**kwargs)
        if self.timestamp is None:
            self.timestamp = datetime.now(timezone.utc) if hasattr(timezone, 'utc') else datetime.utcnow()
        # Only set expires_at if it's not a scheduled story being created without immediate publishing
        # If is_published is False (because it's scheduled), expires_at will be set upon publishing.
        if kwargs.get('is_published', True): # Default to True if not provided (immediate publish)
             self.expires_at = self.timestamp + timedelta(hours=24)
        # If it's a new story instance and is_published is explicitly False (scheduled),
        # expires_at will remain None until the scheduler publishes it.

    def __repr__(self):
        return f'<Story {self.id} by User {self.user_id}>'

# Poll Models
class Poll(db.Model):
    __tablename__ = 'poll'
    id = db.Column(db.Integer, primary_key=True)
    question = db.Column(db.Text, nullable=False)
    timestamp = db.Column(db.DateTime, index=True, default=lambda: datetime.now(timezone.utc) if hasattr(timezone, 'utc') else datetime.utcnow())

    user_id = db.Column(db.Integer, db.ForeignKey('user.id'), nullable=False) # Creator of the poll
    post_id = db.Column(db.Integer, db.ForeignKey('post.id'), nullable=True) # Optional: Poll associated with a post
    group_id = db.Column(db.Integer, db.ForeignKey('group.id'), nullable=True) # Optional: Poll associated with a group

    options = db.relationship('PollOption', backref='poll', lazy='dynamic', cascade='all, delete-orphan')

    def __repr__(self):
        return f'<Poll {self.id} "{self.question[:30]}...">'

    def user_has_voted(self, user):
        if not user.is_authenticated:
            return False
        # PollVote is defined below in this file.
        return PollVote.query.filter_by(user_id=user.id, poll_id=self.id).count() > 0

    def total_votes(self):
        # Summing up vote_count() from each option.
        # vote_count() is defined in PollOption model.
        return sum(option.vote_count() for option in self.options)

class PollOption(db.Model):
    __tablename__ = 'poll_option'
    id = db.Column(db.Integer, primary_key=True)
    option_text = db.Column(db.String(255), nullable=False)
    poll_id = db.Column(db.Integer, db.ForeignKey('poll.id'), nullable=False)

    votes = db.relationship('PollVote', backref='option', lazy='dynamic', cascade='all, delete-orphan')

    def __repr__(self):
        return f'<PollOption {self.id} "{self.option_text[:30]}..." for Poll {self.poll_id}>'

    def vote_count(self):
        # self.votes is the relationship to PollVote
        return self.votes.count()

class PollVote(db.Model):
    __tablename__ = 'poll_vote'
    id = db.Column(db.Integer, primary_key=True)
    user_id = db.Column(db.Integer, db.ForeignKey('user.id'), nullable=False)
    option_id = db.Column(db.Integer, db.ForeignKey('poll_option.id'), nullable=False)
    # Adding poll_id here directly to make the UniqueConstraint straightforward
    poll_id = db.Column(db.Integer, db.ForeignKey('poll.id'), nullable=False)
    timestamp = db.Column(db.DateTime, index=True, default=lambda: datetime.now(timezone.utc) if hasattr(timezone, 'utc') else datetime.utcnow())

    __table_args__ = (db.UniqueConstraint('user_id', 'poll_id', name='_user_poll_uc'),)

    def __repr__(self):
        return f'<PollVote by User {self.user_id} for Option {self.option_id} in Poll {self.poll_id}>'

# Association table for Event attendees
event_attendees = db.Table('event_attendees',
    db.Column('user_id', db.Integer, db.ForeignKey('user.id'), primary_key=True),
    db.Column('event_id', db.Integer, db.ForeignKey('event.id'), primary_key=True)
)

import uuid # For generating unique calendar UIDs

class Event(db.Model):
    __tablename__ = 'event'
    id = db.Column(db.Integer, primary_key=True)
    calendar_uid = db.Column(db.String(36), unique=True, nullable=True, default=lambda: str(uuid.uuid4()))
    is_synced = db.Column(db.Boolean, default=False, nullable=False)
    name = db.Column(db.String(100), nullable=False)
    description = db.Column(db.Text, nullable=True)
    start_datetime = db.Column(db.DateTime, nullable=False, default=lambda: datetime.now(timezone.utc) if hasattr(timezone, 'utc') else datetime.utcnow())
    end_datetime = db.Column(db.DateTime, nullable=False)
    location = db.Column(db.String(255), nullable=True)
    organizer_id = db.Column(db.Integer, db.ForeignKey('user.id'), nullable=False)

    organizer = db.relationship('User', backref=db.backref('organized_events', lazy='dynamic'))
    attendees = db.relationship('User', secondary=event_attendees,
                                backref=db.backref('attended_events', lazy='dynamic'),
                                lazy='dynamic')

    # Ensure calendar_uid is indexed if it's frequently queried for uniqueness or lookup
    __table_args__ = (db.Index('ix_event_calendar_uid', 'calendar_uid', unique=True),)


    def __repr__(self):
        return f'<Event {self.name}>'

class HistoricalAnalytics(db.Model):
    __tablename__ = 'historical_analytics'
    id = db.Column(db.Integer, primary_key=True)
    user_id = db.Column(db.Integer, db.ForeignKey('user.id'), nullable=False, index=True)
    timestamp = db.Column(db.DateTime, nullable=False, index=True, default=lambda: datetime.now(timezone.utc) if hasattr(timezone, 'utc') else datetime.utcnow())
    likes_received = db.Column(db.Integer, default=0)
    comments_received = db.Column(db.Integer, default=0)
    followers_count = db.Column(db.Integer, default=0)

    def __repr__(self):
        return f'<HistoricalAnalytics for User ID {self.user_id} at {self.timestamp}>'

class UserAnalytics(db.Model):
    __tablename__ = 'user_analytics'
    user_id = db.Column(db.Integer, db.ForeignKey('user.id'), primary_key=True)
    total_likes_received = db.Column(db.Integer, default=0)
    total_comments_received = db.Column(db.Integer, default=0)
    last_updated = db.Column(db.DateTime, default=lambda: datetime.now(timezone.utc) if hasattr(timezone, 'utc') else datetime.utcnow(), onupdate=lambda: datetime.now(timezone.utc) if hasattr(timezone, 'utc') else datetime.utcnow())

    user = db.relationship('User', backref=db.backref('analytics', uselist=False))

    def __repr__(self):
        return f'<UserAnalytics for User ID {self.user_id}>'


class Share(db.Model):
    __tablename__ = 'share'
    id = db.Column(db.Integer, primary_key=True)
    user_id = db.Column(db.Integer, db.ForeignKey('user.id'), nullable=False, index=True)
    post_id = db.Column(db.Integer, db.ForeignKey('post.id'), nullable=False, index=True)
    group_id = db.Column(db.Integer, db.ForeignKey('group.id'), nullable=True, index=True)
    timestamp = db.Column(db.DateTime, index=True, default=lambda: datetime.now(timezone.utc) if hasattr(timezone, 'utc') else datetime.utcnow())

    # Relationships
    user = db.relationship('User', backref=db.backref('shares', lazy='dynamic'))
    original_post = db.relationship('Post', backref=db.backref('shares', lazy='dynamic'))
    group = db.relationship('Group', backref=db.backref('shares', lazy='dynamic'))

    def __repr__(self):
        return f'<Share user_id={self.user_id} post_id={self.post_id} group_id={self.group_id}>'


class LiveStream(db.Model):
    __tablename__ = 'live_streams'
    id = db.Column(db.Integer, primary_key=True)
    user_id = db.Column(db.Integer, db.ForeignKey('user.id'), nullable=False, index=True)
    title = db.Column(db.String(150), nullable=True)
    description = db.Column(db.Text, nullable=True)
    stream_key = db.Column(db.String(64), unique=True, nullable=True) # Generated upon starting
    is_live = db.Column(db.Boolean, default=False, nullable=False, index=True)
    created_at = db.Column(db.DateTime, default=lambda: datetime.now(timezone.utc) if hasattr(timezone, 'utc') else datetime.utcnow())

    # New fields for recording and chat
    recording_filename = db.Column(db.String(255), nullable=True)
    media_server_url = db.Column(db.String(255), nullable=True)
    stream_conversation_id = db.Column(db.Integer, db.ForeignKey('conversations.id'), nullable=True, unique=True)
    stream_conversation = db.relationship('Conversation', backref=db.backref('live_stream_chat', uselist=False))
    enable_recording = db.Column(db.Boolean, default=False, nullable=True) # Add this too

    user = db.relationship('User', backref=db.backref('live_streams', lazy='dynamic'))

    def __repr__(self):
        return f'<LiveStream {self.id} by User {self.user_id} - Title: {self.title[:30] if self.title else "N/A"}>'


class Article(db.Model):
    __tablename__ = 'article'
    id = db.Column(db.Integer, primary_key=True)
    title = db.Column(db.String(150), nullable=False)
    body = db.Column(db.Text, nullable=False)
    user_id = db.Column(db.Integer, db.ForeignKey('user.id'), nullable=False, index=True)
    timestamp = db.Column(db.DateTime, index=True, default=lambda: datetime.now(timezone.utc) if hasattr(timezone, 'utc') else datetime.utcnow())
    slug = db.Column(db.String(200), unique=True, nullable=False, index=True)

    def __repr__(self):
        return f'<Article {self.title} by User {self.user_id}>'


class AudioPost(db.Model):
    __tablename__ = 'audio_post'
    id = db.Column(db.Integer, primary_key=True)
    title = db.Column(db.String(150), nullable=False)
    description = db.Column(db.Text, nullable=True)
    audio_filename = db.Column(db.String(255), nullable=False)
    user_id = db.Column(db.Integer, db.ForeignKey('user.id'), nullable=False, index=True)
    timestamp = db.Column(db.DateTime, index=True, default=lambda: datetime.now(timezone.utc) if hasattr(timezone, 'utc') else datetime.utcnow())
    duration = db.Column(db.Integer, nullable=True)  # in seconds

    def __repr__(self):
        return f'<AudioPost {self.title} by User {self.user_id}>'


<<<<<<< HEAD
class VirtualGood(db.Model):
    __tablename__ = 'virtual_good'
    id = db.Column(db.Integer, primary_key=True)
    name = db.Column(db.String(100), nullable=False)
    description = db.Column(db.Text, nullable=True)
    price = db.Column(db.Numeric(10, 2), nullable=False)
    currency = db.Column(db.String(10), nullable=False, default='USD')
    type = db.Column(db.String(50), nullable=False)  # e.g., "badge", "emoji", "profile_frame"
    image_url = db.Column(db.String(255), nullable=True)
    is_active = db.Column(db.Boolean, default=True, nullable=False)
    created_at = db.Column(db.DateTime, default=lambda: datetime.now(timezone.utc) if hasattr(timezone, 'utc') else datetime.utcnow())
    updated_at = db.Column(db.DateTime, default=lambda: datetime.now(timezone.utc) if hasattr(timezone, 'utc') else datetime.utcnow(), onupdate=lambda: datetime.now(timezone.utc) if hasattr(timezone, 'utc') else datetime.utcnow())

    def __repr__(self):
        return f'<VirtualGood {self.name}>'


class UserVirtualGood(db.Model):
    __tablename__ = 'user_virtual_good'
    id = db.Column(db.Integer, primary_key=True)
    user_id = db.Column(db.Integer, db.ForeignKey('user.id'), nullable=False, index=True)
    virtual_good_id = db.Column(db.Integer, db.ForeignKey('virtual_good.id'), nullable=False, index=True)
    purchase_date = db.Column(db.DateTime, default=lambda: datetime.now(timezone.utc) if hasattr(timezone, 'utc') else datetime.utcnow())
    quantity = db.Column(db.Integer, default=1, nullable=False)
    is_equipped = db.Column(db.Boolean, default=False, nullable=False)

    user = db.relationship('User', backref=db.backref('virtual_goods_inventory', lazy='dynamic'))
    virtual_good = db.relationship('VirtualGood', backref=db.backref('user_inventories', lazy='dynamic'))

    __table_args__ = (db.UniqueConstraint('user_id', 'virtual_good_id', name='_user_virtual_good_uc'),) # Assuming a user can only have one entry per virtual good type, quantity handles multiples. If multiple separate purchases of the same good should be distinct rows, remove this.

    def __repr__(self):
        return f'<UserVirtualGood UserID:{self.user_id} GoodID:{self.virtual_good_id} Qty:{self.quantity}>'
=======
class SubscriptionPlan(db.Model):
    __tablename__ = 'subscription_plan'
    id = db.Column(db.Integer, primary_key=True)
    creator_id = db.Column(db.Integer, db.ForeignKey('user.id'), nullable=False, index=True)
    name = db.Column(db.String(100), nullable=False)
    description = db.Column(db.Text, nullable=True)
    price = db.Column(db.Numeric(10, 2), nullable=False) # Assuming 10 digits, 2 decimal places
    currency = db.Column(db.String(3), nullable=False) # e.g., "USD"
    duration = db.Column(db.String(50), nullable=False) # e.g., "monthly", "yearly"
    features = db.Column(db.JSON, nullable=True) # For storing list of features
    stripe_product_id = db.Column(db.String(255), nullable=True, index=True)
    stripe_price_id = db.Column(db.String(255), nullable=True, unique=True, index=True)
    is_active = db.Column(db.Boolean, default=True, nullable=False, index=True)
    created_at = db.Column(db.DateTime, default=lambda: datetime.now(timezone.utc) if hasattr(timezone, 'utc') else datetime.utcnow())
    updated_at = db.Column(db.DateTime, default=lambda: datetime.now(timezone.utc) if hasattr(timezone, 'utc') else datetime.utcnow(), onupdate=lambda: datetime.now(timezone.utc) if hasattr(timezone, 'utc') else datetime.utcnow())

    creator = db.relationship('User', backref=db.backref('subscription_plans_offered', lazy='dynamic'))

    def __repr__(self):
        return f'<SubscriptionPlan {self.name} by User ID {self.creator_id}>'


class UserSubscription(db.Model):
    __tablename__ = 'user_subscription'
    id = db.Column(db.Integer, primary_key=True)
    subscriber_id = db.Column(db.Integer, db.ForeignKey('user.id'), nullable=False, index=True)
    plan_id = db.Column(db.Integer, db.ForeignKey('subscription_plan.id'), nullable=False, index=True)
    start_date = db.Column(db.DateTime, nullable=False, default=lambda: datetime.now(timezone.utc) if hasattr(timezone, 'utc') else datetime.utcnow())
    end_date = db.Column(db.DateTime, nullable=True) # Nullable if subscription is, for example, lifetime or managed by status
    status = db.Column(db.String(50), nullable=False, default='active', index=True) # e.g., "active", "cancelled", "expired"
    payment_details_id = db.Column(db.String(255), nullable=True) # External payment gateway reference
    stripe_subscription_id = db.Column(db.String(255), nullable=True, unique=True, index=True)
    created_at = db.Column(db.DateTime, default=lambda: datetime.now(timezone.utc) if hasattr(timezone, 'utc') else datetime.utcnow())
    updated_at = db.Column(db.DateTime, default=lambda: datetime.now(timezone.utc) if hasattr(timezone, 'utc') else datetime.utcnow(), onupdate=lambda: datetime.now(timezone.utc) if hasattr(timezone, 'utc') else datetime.utcnow())

    subscriber = db.relationship('User', backref=db.backref('subscriptions', lazy='dynamic'))
    plan = db.relationship('SubscriptionPlan', backref=db.backref('subscribers', lazy='dynamic'))

    # Composite unique constraint to prevent a user from subscribing to the same plan multiple times simultaneously (if applicable)
    # __table_args__ = (db.UniqueConstraint('subscriber_id', 'plan_id', name='_subscriber_plan_uc'),)
    # For now, we'll comment this out as a user might be able to cancel and resubscribe, or have multiple instances if not managed strictly by active status.
    # Active status should be the primary gate.

    def __repr__(self):
        return f'<UserSubscription User {self.subscriber_id} to Plan {self.plan_id} - Status: {self.status}>'
>>>>>>> b4067bce
<|MERGE_RESOLUTION|>--- conflicted
+++ resolved
@@ -681,7 +681,6 @@
         return f'<AudioPost {self.title} by User {self.user_id}>'
 
 
-<<<<<<< HEAD
 class VirtualGood(db.Model):
     __tablename__ = 'virtual_good'
     id = db.Column(db.Integer, primary_key=True)
@@ -715,7 +714,7 @@
 
     def __repr__(self):
         return f'<UserVirtualGood UserID:{self.user_id} GoodID:{self.virtual_good_id} Qty:{self.quantity}>'
-=======
+
 class SubscriptionPlan(db.Model):
     __tablename__ = 'subscription_plan'
     id = db.Column(db.Integer, primary_key=True)
@@ -761,4 +760,3 @@
 
     def __repr__(self):
         return f'<UserSubscription User {self.subscriber_id} to Plan {self.plan_id} - Status: {self.status}>'
->>>>>>> b4067bce
